--- conflicted
+++ resolved
@@ -15,13 +15,9 @@
     url='https://github.com/tkdrob/pyefergy',
     packages=setuptools.find_packages(),
     install_requires=[
-<<<<<<< HEAD
+        'aiohttp>=3.7.4,<4',
         'iso4217==1.6.20180829',
         'pytz',
-=======
-        'aiohttp>=3.7.4,<4',
-        'iso4217==1.6.20180829',
->>>>>>> c4523515
     ],
     classifiers=[
         "Programming Language :: Python :: 3",
